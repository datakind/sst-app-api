--- conflicted
+++ resolved
@@ -21,7 +21,6 @@
     "scikit-learn~=1.4",
     "seaborn~=0.13",
     "statsmodels~=0.14",
-<<<<<<< HEAD
     "textwrap3~=0.9",
     "shap~=0.45.0",
     "fastapi[standard]>=0.115.4",
@@ -45,10 +44,8 @@
     "functions-framework>=3.8.2",
     "alembic>=1.13.3",
     "databricks-sdk>=0.35.0",
-=======
     "shap~=0.46.0",
     "tomli~=2.0; python_version<'3.11'",
->>>>>>> 307fbfbe
 ]
 
 [project.urls]
