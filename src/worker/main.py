"""Main file for the SST Worker."""

import logging
from typing import Any, Annotated
from fastapi import FastAPI, Depends, HTTPException, status
from fastapi.responses import FileResponse

from pydantic import BaseModel
from fastapi.security import OAuth2PasswordRequestForm, OAuth2PasswordBearer
from .utilities import (
    get_sftp_bucket_name,
    StorageControl,
)
from .config import sftp_vars, env_vars, startup_env_vars
from .authn import Token, get_current_username, check_creds, create_access_token
from datetime import timedelta, datetime, timezone

# Set the logging
logging.basicConfig(format="%(asctime)s [%(levelname)s]: %(message)s")
logger = logging.getLogger(__name__)
logger.setLevel(logging.DEBUG)

app = FastAPI(
    servers=[
        # TODO: placeholders
        {"url": "https://stag.example.com", "description": "Staging environment"},
        {"url": "https://prod.example.com", "description": "Production environment"},
    ],
    root_path="/worker/api/v1",
)

# this uses api key to auth to backend api, but credentials to auth to this service


class PdpPullRequest(BaseModel):
    """Params for the PDP pull request."""

    placeholder: str | None = None


class PdpPullResponse(BaseModel):
    """Fields for the PDP pull response."""

<<<<<<< HEAD
    sftp_files: list[dict]
    pdp_inst_generated: list[str]
    pdp_inst_not_found: list[str]
=======
    pdp_inst_generated: list[int]
    pdp_inst_not_found: list[int]
>>>>>>> 3d91f3bd


@app.on_event("startup")
def on_startup():
    print("Starting up app...")
    startup_env_vars()


# On shutdown, we have to cleanup the GCP database connections
@app.on_event("shutdown")
def shutdown_event():
    print("Performing shutdown tasks...")


# The following root paths don't have pre-authn.
@app.get("/")
def read_root() -> Any:
    """Returns the index.html file."""
    return FileResponse("src/worker/index.html")


@app.post("/token")
async def login_for_access_token(
    form_data: Annotated[OAuth2PasswordRequestForm, Depends()],
) -> Token:
    valid = check_creds(form_data.username, form_data.password)
    if not valid:
        raise HTTPException(
            status_code=status.HTTP_401_UNAUTHORIZED,
            detail="Incorrect username or password",
            headers={"WWW-Authenticate": "Bearer"},
        )
    access_token_expires = timedelta(
        minutes=int(env_vars["ACCESS_TOKEN_EXPIRE_MINUTES"])
    )
    access_token = create_access_token(
        data={"sub": form_data.username}, expires_delta=access_token_expires
    )
    return Token(access_token=access_token, token_type="bearer")


def sftp_helper(
    storage_control: StorageControl, sftp_source_filename: str, dest_filename: str
):
    storage_control.copy_from_sftp_to_gcs(
        sftp_vars["SFTP_HOST"],
        sftp_vars["SFTP_PORT"],
        sftp_vars["SFTP_USER"],
        sftp_vars["SFTP_PASSWORD"],
        sftp_source_filename,
        get_sftp_bucket_name(env_vars["ENV"]),
        dest_filename,
    )


@app.post("/execute-pdp-pull", response_model=PdpPullResponse)
def execute_pdp_pull(
    req: PdpPullRequest,
    current_username: Annotated[str, Depends(get_current_username)],
    storage_control: Annotated[StorageControl, Depends(StorageControl)],
) -> Any:
    """Performs the PDP pull of the file."""
    storage_control.create_bucket_if_not_exists(get_sftp_bucket_name(env_vars["ENV"]))
<<<<<<< HEAD
    files = storage_control.list_sftp_files(
        sftp_vars["SFTP_HOST"], 22, sftp_vars["SFTP_USER"], sftp_vars["SFTP_PASSWORD"]
    )
    all_blobs = sftp_helper(storage_control, files)
    valid_pdp_ids = []
    invalid_ids = []

    for blobs in all_blobs:
        signed_urls = split_csv_and_generate_signed_urls(
            bucket_name=get_sftp_bucket_name(env_vars["ENV"]), source_blob_name=blobs
        )

        temp_valid_pdp_ids, temp_invalid_ids = fetch_institution_ids(
            pdp_ids=list(signed_urls.keys()),
            backend_api_key=next(
                key for key in api_key_enduser_tuple if key is not None
            ),
        )
        valid_pdp_ids.append(temp_valid_pdp_ids)
        invalid_ids.append(temp_invalid_ids)

    return {
        "sftp_files": files,
        "pdp_inst_generated": valid_pdp_ids,
        "pdp_inst_not_found": invalid_ids,
=======
    sftp_helper(storage_control, "sftp_file.csv", "write_out_file.csv")
    return {
        "pdp_inst_generated": [],
        "pdp_inst_not_found": [],
>>>>>>> 3d91f3bd
    }<|MERGE_RESOLUTION|>--- conflicted
+++ resolved
@@ -41,14 +41,9 @@
 class PdpPullResponse(BaseModel):
     """Fields for the PDP pull response."""
 
-<<<<<<< HEAD
     sftp_files: list[dict]
     pdp_inst_generated: list[str]
     pdp_inst_not_found: list[str]
-=======
-    pdp_inst_generated: list[int]
-    pdp_inst_not_found: list[int]
->>>>>>> 3d91f3bd
 
 
 @app.on_event("startup")
@@ -112,7 +107,6 @@
 ) -> Any:
     """Performs the PDP pull of the file."""
     storage_control.create_bucket_if_not_exists(get_sftp_bucket_name(env_vars["ENV"]))
-<<<<<<< HEAD
     files = storage_control.list_sftp_files(
         sftp_vars["SFTP_HOST"], 22, sftp_vars["SFTP_USER"], sftp_vars["SFTP_PASSWORD"]
     )
@@ -138,10 +132,4 @@
         "sftp_files": files,
         "pdp_inst_generated": valid_pdp_ids,
         "pdp_inst_not_found": invalid_ids,
-=======
-    sftp_helper(storage_control, "sftp_file.csv", "write_out_file.csv")
-    return {
-        "pdp_inst_generated": [],
-        "pdp_inst_not_found": [],
->>>>>>> 3d91f3bd
     }